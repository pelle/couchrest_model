--- conflicted
+++ resolved
@@ -1,11 +1,7 @@
 class Person < Hash
   include ::CouchRest::CastedModel
-<<<<<<< HEAD
-  property :name
   property :pet, :cast_as => 'Cat'
-=======
   property :name, :type => ['String']
->>>>>>> e4ad16b7
   
   def last_name
     name.last
