require 'rake'
require "rake/rdoctask"

$LOAD_PATH.unshift File.expand_path("../lib", __FILE__)
require 'couchrest_model'

begin
  require 'rspec'
  require 'rspec/core/rake_task'
rescue LoadError
  puts <<-EOS
To use rspec for testing you must install rspec gem:
    gem install rspec
EOS
  exit(0)
end

begin
  require 'jeweler'
  Jeweler::Tasks.new do |gemspec|
    gemspec.name = "couchrest_model"
    gemspec.summary = "Extends the CouchRest Document for advanced modelling."
    gemspec.description = "CouchRest Model provides aditional features to the standard CouchRest Document class such as properties, view designs, associations, callbacks, typecasting and validations."
    gemspec.email = "jchris@apache.org"
    gemspec.homepage = "http://github.com/couchrest/couchrest_model"
    gemspec.authors = ["J. Chris Anderson", "Matt Aimonetti", "Marcos Tapajos", "Will Leinweber", "Sam Lown"]
    gemspec.extra_rdoc_files = %w( README.md LICENSE THANKS.md )
    gemspec.files = %w( LICENSE README.md Rakefile THANKS.md history.txt couchrest.gemspec) + Dir["{examples,lib,spec}/**/*"] - Dir["spec/tmp"]
    gemspec.has_rdoc = true
    gemspec.add_dependency("couchrest", "~> 1.0.0")
    gemspec.add_dependency("mime-types", "~> 1.15")
<<<<<<< HEAD
    gemspec.add_dependency("activesupport", "~> 3.0.0.rc")
    gemspec.add_dependency("activemodel", "~> 3.0.0.rc")
    gemspec.add_dependency("tzinfo", "~> 0.3.22")
    gemspec.add_development_dependency('rspec', '~> 2.0.0.beta.19')
=======
    gemspec.add_dependency("activesupport", "~> 2.3.5")
    gemspec.add_dependency("activemodel", "~> 3.0.0.beta4")
    gemspec.add_dependency("tzinfo", "~> 0.3.22")
    gemspec.add_dependency('railties', ">= 3.0.0.rc")
>>>>>>> bb667459
    gemspec.version = CouchRest::Model::VERSION
    gemspec.date = Time.now.strftime("%Y-%m-%d")
    gemspec.require_path = "lib"
  end
rescue LoadError
  puts "Jeweler not available. Install it with: gem install jeweler"
end

desc "Run all specs"
Rspec::Core::RakeTask.new(:spec) do |spec|
	spec.spec_opts = ["--color"]
	spec.pattern = 'spec/**/*_spec.rb'
end

desc "Print specdocs"
Rspec::Core::RakeTask.new(:doc) do |spec|
	spec.spec_opts = ["--format", "specdoc"]
	spec.pattern = 'spec/*_spec.rb'
end

desc "Generate the rdoc"
Rake::RDocTask.new do |rdoc|
  files = ["README.rdoc", "LICENSE", "lib/**/*.rb"]
  rdoc.rdoc_files.add(files)
  rdoc.main = "README.rdoc"
  rdoc.title = "CouchRest: Ruby CouchDB, close to the metal"
end

desc "Run the rspec"
task :default => :spec

module Rake
  def self.remove_task(task_name)
    Rake.application.instance_variable_get('@tasks').delete(task_name.to_s)
  end
end

Rake.remove_task("github:release")
Rake.remove_task("release")<|MERGE_RESOLUTION|>--- conflicted
+++ resolved
@@ -29,17 +29,10 @@
     gemspec.has_rdoc = true
     gemspec.add_dependency("couchrest", "~> 1.0.0")
     gemspec.add_dependency("mime-types", "~> 1.15")
-<<<<<<< HEAD
-    gemspec.add_dependency("activesupport", "~> 3.0.0.rc")
     gemspec.add_dependency("activemodel", "~> 3.0.0.rc")
     gemspec.add_dependency("tzinfo", "~> 0.3.22")
+    gemspec.add_dependency('railties', "~> 3.0.0.rc")
     gemspec.add_development_dependency('rspec', '~> 2.0.0.beta.19')
-=======
-    gemspec.add_dependency("activesupport", "~> 2.3.5")
-    gemspec.add_dependency("activemodel", "~> 3.0.0.beta4")
-    gemspec.add_dependency("tzinfo", "~> 0.3.22")
-    gemspec.add_dependency('railties', ">= 3.0.0.rc")
->>>>>>> bb667459
     gemspec.version = CouchRest::Model::VERSION
     gemspec.date = Time.now.strftime("%Y-%m-%d")
     gemspec.require_path = "lib"
