--- conflicted
+++ resolved
@@ -509,15 +509,12 @@
       return unless new_document?
       if self.class.default
         self.class.default.each do |k,v|
-<<<<<<< HEAD
           self[k] = v unless self.key?(k.to_s)
-=======
           if v.class == Proc
             self[k.to_s] = v.call
           else
             self[k.to_s] = Marshal.load(Marshal.dump(v))
           end
->>>>>>> 0c527baa
         end
       end
     end
