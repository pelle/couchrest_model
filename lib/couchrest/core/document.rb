require 'delegate'

module CouchRest  
  class Document < Response
    include CouchRest::Mixins::Attachments

    # def self.inherited(subklass)
    #   subklass.send(:extlib_inheritable_accessor, :database)
    # end
    
    extlib_inheritable_accessor :database
    attr_accessor :database
    
    # override the CouchRest::Model-wide default_database
    # This is not a thread safe operation, do not change the model
    # database at runtime.
    def self.use_database(db)
      self.database = db
    end
    
    def id
      self['_id']
    end
    
    def rev
      self['_rev']
    end
    
    # returns true if the document has never been saved
    def new?
      !rev
    end
    
    # Saves the document to the db using create or update. Also runs the :save
    # callbacks. Sets the <tt>_id</tt> and <tt>_rev</tt> fields based on
    # CouchDB's response.
    # If <tt>bulk</tt> is <tt>true</tt> (defaults to false) the document is cached for bulk save.
    def save(bulk = false)
      raise ArgumentError, "doc.database required for saving" unless database
      result = database.save_doc self, bulk
      result['ok']
    end

    # Deletes the document from the database. Runs the :delete callbacks.
    # Removes the <tt>_id</tt> and <tt>_rev</tt> fields, preparing the
    # document to be saved to a new <tt>_id</tt>.
    # If <tt>bulk</tt> is <tt>true</tt> (defaults to false) the document won't 
    # actually be deleted from the db until bulk save.
    def destroy(bulk = false)
      raise ArgumentError, "doc.database required to destroy" unless database
      result = database.delete_doc(self, bulk)
      if result['ok']
        self['_rev'] = nil
        self['_id'] = nil
      end
      result['ok']
    end
    
    # copies the document to a new id. If the destination id currently exists, a rev must be provided.
    # <tt>dest</tt> can take one of two forms if overwriting: "id_to_overwrite?rev=revision" or the actual doc
    # hash with a '_rev' key
    def copy(dest)
      raise ArgumentError, "doc.database required to copy" unless database
      result = database.copy_doc(self, dest)
      result['ok']
    end
    
    # Returns the CouchDB uri for the document
    def uri(append_rev = false)
<<<<<<< HEAD
      return nil if new_document?
      couch_uri = "http://#{database.root}/#{CGI.escape(id)}"
=======
      return nil if new?
      couch_uri = "http://#{database.uri}/#{CGI.escape(id)}"
>>>>>>> 1c6e073b
      if append_rev == true
        couch_uri << "?rev=#{rev}"
      elsif append_rev.kind_of?(Integer)
        couch_uri << "?rev=#{append_rev}"
      end
      couch_uri
    end
    
    # Returns the document's database
    def database
      @database || self.class.database
    end
    
  end
  
end<|MERGE_RESOLUTION|>--- conflicted
+++ resolved
@@ -67,13 +67,8 @@
     
     # Returns the CouchDB uri for the document
     def uri(append_rev = false)
-<<<<<<< HEAD
-      return nil if new_document?
-      couch_uri = "http://#{database.root}/#{CGI.escape(id)}"
-=======
       return nil if new?
       couch_uri = "http://#{database.uri}/#{CGI.escape(id)}"
->>>>>>> 1c6e073b
       if append_rev == true
         couch_uri << "?rev=#{rev}"
       elsif append_rev.kind_of?(Integer)
