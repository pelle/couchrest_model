module CouchRest
  class Response < Hash
    def initialize(keys = {})
      keys.each do |k,v|
        self[k.to_s] = v
      end
    end
    def []= key, value
      super(key.to_s, value)
    end
    def [] key
      super(key.to_s)
    end
  end
  
  class Document < Response
    include CouchRest::Mixins::Views

    attr_accessor :database
    @@database = nil
    
    # override the CouchRest::Model-wide default_database
    # This is not a thread safe operation, do not change the model
    # database at runtime.
    def self.use_database(db)
      @@database = db
<<<<<<< HEAD
    end
    
    def self.database
      @@database
    end
    
    # Returns the CouchDB uri for the document
    def uri(append_rev = false)
      return nil if new_document?
      couch_uri = "http://#{database.uri}/#{CGI.escape(id)}"
      if append_rev == true
        couch_uri << "?rev=#{rev}"
      elsif append_rev.kind_of?(Integer)
        couch_uri << "?rev=#{append_rev}"
      end
      couch_uri
    end
    
    # Returns the document's database
    def database
      @database || self.class.database
=======
    end
    
    def self.database
      @@database
    end
    
    def id
      self['_id']
    end
    
    def rev
      self['_rev']
    end
    
    # copies the document to a new id. If the destination id currently exists, a rev must be provided.
    # <tt>dest</tt> can take one of two forms if overwriting: "id_to_overwrite?rev=revision" or the actual doc
    # hash with a '_rev' key
    def copy(dest)
      raise ArgumentError, "doc.database required to copy" unless database
      result = database.copy_doc(self, dest)
      result['ok']
    end
    
    # moves the document to a new id. If the destination id currently exists, a rev must be provided.
    # <tt>dest</tt> can take one of two forms if overwriting: "id_to_overwrite?rev=revision" or the actual doc
    # hash with a '_rev' key
    def move(dest)
      raise ArgumentError, "doc.database required to copy" unless database
      result = database.move_doc(self, dest)
      result['ok']
    end
    
    # Returns the CouchDB uri for the document
    def uri(append_rev = false)
      return nil if new_document?
      couch_uri = "http://#{database.uri}/#{CGI.escape(id)}"
      if append_rev == true
        couch_uri << "?rev=#{rev}"
      elsif append_rev.kind_of?(Integer)
        couch_uri << "?rev=#{append_rev}"
      end
      couch_uri
    end
    
    # Returns the document's database
    def database
      @database || self.class.database
    end
    
    # saves an attachment directly to couchdb
    def put_attachment(name, file, options={})
      raise ArgumentError, "doc must be saved" unless self.rev
      raise ArgumentError, "doc.database required to put_attachment" unless database
      result = database.put_attachment(self, name, file, options)
      self['_rev'] = result['rev']
      result['ok']
    end
    
    # returns an attachment's data
    def fetch_attachment(name)
      raise ArgumentError, "doc must be saved" unless self.rev
      raise ArgumentError, "doc.database required to put_attachment" unless database
      database.fetch_attachment(self, name)
    end
    
    # deletes an attachment directly from couchdb
    def delete_attachment(name)
      raise ArgumentError, "doc.database required to delete_attachment" unless database
      result = database.delete_attachment(self, name)
      self['_rev'] = result['rev']
      result['ok']
>>>>>>> 60c57796
    end
  end
  
end<|MERGE_RESOLUTION|>--- conflicted
+++ resolved
@@ -24,29 +24,6 @@
     # database at runtime.
     def self.use_database(db)
       @@database = db
-<<<<<<< HEAD
-    end
-    
-    def self.database
-      @@database
-    end
-    
-    # Returns the CouchDB uri for the document
-    def uri(append_rev = false)
-      return nil if new_document?
-      couch_uri = "http://#{database.uri}/#{CGI.escape(id)}"
-      if append_rev == true
-        couch_uri << "?rev=#{rev}"
-      elsif append_rev.kind_of?(Integer)
-        couch_uri << "?rev=#{append_rev}"
-      end
-      couch_uri
-    end
-    
-    # Returns the document's database
-    def database
-      @database || self.class.database
-=======
     end
     
     def self.database
@@ -118,7 +95,6 @@
       result = database.delete_attachment(self, name)
       self['_rev'] = result['rev']
       result['ok']
->>>>>>> 60c57796
     end
   end
   
