--- conflicted
+++ resolved
@@ -71,7 +71,6 @@
             end
           else
             # Auto parse Time objects
-<<<<<<< HEAD
             self[property.name] = if ((property.init_method == 'new') && target == 'Time')
               # Using custom time parsing method because Ruby's default method is toooo slow 
               self[key].is_a?(String) ? Time.mktime_with_offset(self[key].dup) : self[key]
@@ -81,13 +80,8 @@
             # 'boolean' type is simply used to generate a property? accessor method
             elsif ((property.init_method == 'new') && target == 'boolean')
               self[key]
-=======
-            self[property.name] = if ((property.init_method == 'new') && target == 'Time') 
-              self[key].is_a?(String) ? Time.parse(self[key].dup) : self[key]
-            elsif 
-              ((property.init_method == 'new') && target == 'Date') 
+            elsif ((property.init_method == 'new') && target == 'Date') 
                 self[key].is_a?(String) ? Date.parse(self[key].dup) : self[key]
->>>>>>> 8db522a1
             else
               # Let people use :send as a Time parse arg
               klass = ::CouchRest.constantize(target)
