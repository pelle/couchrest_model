# Copyright 2008 J. Chris Anderson
# 
#    Licensed under the Apache License, Version 2.0 (the "License");
#    you may not use this file except in compliance with the License.
#    You may obtain a copy of the License at
# 
#        http://www.apache.org/licenses/LICENSE-2.0
# 
#    Unless required by applicable law or agreed to in writing, software
#    distributed under the License is distributed on an "AS IS" BASIS,
#    WITHOUT WARRANTIES OR CONDITIONS OF ANY KIND, either express or implied.
#    See the License for the specific language governing permissions and
#    limitations under the License.

require 'rubygems'
begin
  require 'json'
rescue LoadError
  raise "You need install and require your own json compatible library since couchrest rest couldn't load the json/json_pure gem" unless Kernel.const_defined?("JSON")
end
require 'rest_client'

$:.unshift File.dirname(__FILE__) unless
  $:.include?(File.dirname(__FILE__)) ||
  $:.include?(File.expand_path(File.dirname(__FILE__)))
    
require 'couchrest/monkeypatches'

# = CouchDB, close to the metal
module CouchRest
<<<<<<< HEAD
  VERSION    = '0.33' unless self.const_defined?("VERSION")
=======
  VERSION    = '0.34' unless self.const_defined?("VERSION")
>>>>>>> 8db522a1
  
  autoload :Server,       'couchrest/core/server'
  autoload :Database,     'couchrest/core/database'
  autoload :Response,     'couchrest/core/response'
  autoload :Document,     'couchrest/core/document'
  autoload :Design,       'couchrest/core/design'
  autoload :View,         'couchrest/core/view'
  autoload :Model,        'couchrest/core/model'
  autoload :Pager,        'couchrest/helper/pager'
  autoload :FileManager,  'couchrest/helper/file_manager'
  autoload :Streamer,     'couchrest/helper/streamer'
  autoload :Upgrade,      'couchrest/helper/upgrade'
  
  autoload :ExtendedDocument,     'couchrest/more/extended_document'
  autoload :CastedModel,          'couchrest/more/casted_model'
  
  require File.join(File.dirname(__FILE__), 'couchrest', 'core', 'rest_api')
  require File.join(File.dirname(__FILE__), 'couchrest', 'core', 'http_abstraction')
  require File.join(File.dirname(__FILE__), 'couchrest', 'mixins')

  # we extend CouchRest with the RestAPI module which gives us acess to
  # the get, post, put, delete and copy
  CouchRest.extend(::RestAPI)
  
  # The CouchRest module methods handle the basic JSON serialization 
  # and deserialization, as well as query parameters. The module also includes
  # some helpers for tasks like instantiating a new Database or Server instance.
  class << self

    # extracted from Extlib
    #
    # Constantize tries to find a declared constant with the name specified
    # in the string. It raises a NameError when the name is not in CamelCase
    # or is not initialized.
    #
    # @example
    # "Module".constantize #=> Module
    # "Class".constantize #=> Class
    def constantize(camel_cased_word)
      unless /\A(?:::)?([A-Z]\w*(?:::[A-Z]\w*)*)\z/ =~ camel_cased_word
        raise NameError, "#{camel_cased_word.inspect} is not a valid constant name!"
      end

      Object.module_eval("::#{$1}", __FILE__, __LINE__)
    end
    
    # extracted from Extlib
    #    
    # Capitalizes the first word and turns underscores into spaces and strips _id.
    # Like titleize, this is meant for creating pretty output.
    #
    # @example
    #   "employee_salary" #=> "Employee salary"
    #   "author_id" #=> "Author"
    def humanize(lower_case_and_underscored_word)
      lower_case_and_underscored_word.to_s.gsub(/_id$/, "").gsub(/_/, " ").capitalize
    end
    
    # todo, make this parse the url and instantiate a Server or Database instance
    # depending on the specificity.
    def new(*opts)
      Server.new(*opts)
    end
    
    def parse url
      case url
      when /^http:\/\/(.*)\/(.*)\/(.*)/
        host = $1
        db = $2
        docid = $3
      when /^http:\/\/(.*)\/(.*)/
        host = $1
        db = $2
      when /^http:\/\/(.*)/
        host = $1
      when /(.*)\/(.*)\/(.*)/
        host = $1
        db = $2
        docid = $3
      when /(.*)\/(.*)/
        host = $1
        db = $2
      else
        db = url
      end

      db = nil if db && db.empty?

      {
        :host => host || "127.0.0.1:5984",
        :database => db,
        :doc => docid
      }
    end

    # set proxy to use
    def proxy url
      HttpAbstraction.proxy = url
    end

    # ensure that a database exists
    # creates it if it isn't already there
    # returns it after it's been created
    def database! url
      parsed = parse url
      cr = CouchRest.new(parsed[:host])
      cr.database!(parsed[:database])
    end
  
    def database url
      parsed = parse url
      cr = CouchRest.new(parsed[:host])
      cr.database(parsed[:database])
    end
    
    def paramify_url url, params = {}
      if params && !params.empty?
        query = params.collect do |k,v|
          v = v.to_json if %w{key startkey endkey}.include?(k.to_s)
          "#{k}=#{CGI.escape(v.to_s)}"
        end.join("&")
        url = "#{url}?#{query}"
      end
      url
    end
  end # class << self
end<|MERGE_RESOLUTION|>--- conflicted
+++ resolved
@@ -28,11 +28,7 @@
 
 # = CouchDB, close to the metal
 module CouchRest
-<<<<<<< HEAD
-  VERSION    = '0.33' unless self.const_defined?("VERSION")
-=======
   VERSION    = '0.34' unless self.const_defined?("VERSION")
->>>>>>> 8db522a1
   
   autoload :Server,       'couchrest/core/server'
   autoload :Database,     'couchrest/core/database'
