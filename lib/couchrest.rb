# Copyright 2008 J. Chris Anderson
# 
#    Licensed under the Apache License, Version 2.0 (the "License");
#    you may not use this file except in compliance with the License.
#    You may obtain a copy of the License at
# 
#        http://www.apache.org/licenses/LICENSE-2.0
# 
#    Unless required by applicable law or agreed to in writing, software
#    distributed under the License is distributed on an "AS IS" BASIS,
#    WITHOUT WARRANTIES OR CONDITIONS OF ANY KIND, either express or implied.
#    See the License for the specific language governing permissions and
#    limitations under the License.

require 'rubygems'
begin
  require 'json'
rescue LoadError
  raise "You need install and require your own json compatible library since couchrest rest couldn't load the json/json_pure gem" unless Kernel.const_defined?("JSON")
end
require 'rest_client'

$:.unshift File.dirname(__FILE__) unless
  $:.include?(File.dirname(__FILE__)) ||
  $:.include?(File.expand_path(File.dirname(__FILE__)))
    
require 'couchrest/monkeypatches'

# = CouchDB, close to the metal
module CouchRest
  VERSION    = '0.33' unless self.const_defined?("VERSION")
  
  autoload :Server,       'couchrest/core/server'
  autoload :Database,     'couchrest/core/database'
  autoload :Response,     'couchrest/core/response'
  autoload :Document,     'couchrest/core/document'
  autoload :Design,       'couchrest/core/design'
  autoload :View,         'couchrest/core/view'
  autoload :Model,        'couchrest/core/model'
  autoload :Pager,        'couchrest/helper/pager'
  autoload :FileManager,  'couchrest/helper/file_manager'
  autoload :Streamer,     'couchrest/helper/streamer'
  autoload :Upgrade,      'couchrest/helper/upgrade'
  
  autoload :ExtendedDocument,     'couchrest/more/extended_document'
  autoload :CastedModel,          'couchrest/more/casted_model'
  
  require File.join(File.dirname(__FILE__), 'couchrest', 'core', 'rest_api')
  require File.join(File.dirname(__FILE__), 'couchrest', 'core', 'http_abstraction')
  require File.join(File.dirname(__FILE__), 'couchrest', 'mixins')
<<<<<<< HEAD
  require File.join(File.dirname(__FILE__), 'couchrest', 'support', 'rails') if defined?(Rails)
=======

  # we extend CouchRest with the RestAPI module which gives us acess to
  # the get, post, put, delete and copy
  CouchRest.extend(::RestAPI)
>>>>>>> 6811745a
  
  # The CouchRest module methods handle the basic JSON serialization 
  # and deserialization, as well as query parameters. The module also includes
  # some helpers for tasks like instantiating a new Database or Server instance.
  class << self

    # extracted from Extlib
    #
    # Constantize tries to find a declared constant with the name specified
    # in the string. It raises a NameError when the name is not in CamelCase
    # or is not initialized.
    #
    # @example
    # "Module".constantize #=> Module
    # "Class".constantize #=> Class
    def constantize(camel_cased_word)
      unless /\A(?:::)?([A-Z]\w*(?:::[A-Z]\w*)*)\z/ =~ camel_cased_word
        raise NameError, "#{camel_cased_word.inspect} is not a valid constant name!"
      end

      Object.module_eval("::#{$1}", __FILE__, __LINE__)
    end
    
    # extracted from Extlib
    #    
    # Capitalizes the first word and turns underscores into spaces and strips _id.
    # Like titleize, this is meant for creating pretty output.
    #
    # @example
    #   "employee_salary" #=> "Employee salary"
    #   "author_id" #=> "Author"
    def humanize(lower_case_and_underscored_word)
      lower_case_and_underscored_word.to_s.gsub(/_id$/, "").gsub(/_/, " ").capitalize
    end
    
    # todo, make this parse the url and instantiate a Server or Database instance
    # depending on the specificity.
    def new(*opts)
      Server.new(*opts)
    end
    
    def parse url
      case url
      when /^http:\/\/(.*)\/(.*)\/(.*)/
        host = $1
        db = $2
        docid = $3
      when /^http:\/\/(.*)\/(.*)/
        host = $1
        db = $2
      when /^http:\/\/(.*)/
        host = $1
      when /(.*)\/(.*)\/(.*)/
        host = $1
        db = $2
        docid = $3
      when /(.*)\/(.*)/
        host = $1
        db = $2
      else
        db = url
      end

      db = nil if db && db.empty?

      {
        :host => host || "127.0.0.1:5984",
        :database => db,
        :doc => docid
      }
    end

    # set proxy to use
    def proxy url
      HttpAbstraction.proxy = url
    end

    # ensure that a database exists
    # creates it if it isn't already there
    # returns it after it's been created
    def database! url
      parsed = parse url
      cr = CouchRest.new(parsed[:host])
      cr.database!(parsed[:database])
    end
  
    def database url
      parsed = parse url
      cr = CouchRest.new(parsed[:host])
      cr.database(parsed[:database])
    end
    
    def paramify_url url, params = {}
      if params && !params.empty?
        query = params.collect do |k,v|
          v = v.to_json if %w{key startkey endkey}.include?(k.to_s)
          "#{k}=#{CGI.escape(v.to_s)}"
        end.join("&")
        url = "#{url}?#{query}"
      end
      url
    end
  end # class << self
end<|MERGE_RESOLUTION|>--- conflicted
+++ resolved
@@ -48,14 +48,11 @@
   require File.join(File.dirname(__FILE__), 'couchrest', 'core', 'rest_api')
   require File.join(File.dirname(__FILE__), 'couchrest', 'core', 'http_abstraction')
   require File.join(File.dirname(__FILE__), 'couchrest', 'mixins')
-<<<<<<< HEAD
   require File.join(File.dirname(__FILE__), 'couchrest', 'support', 'rails') if defined?(Rails)
-=======
 
   # we extend CouchRest with the RestAPI module which gives us acess to
   # the get, post, put, delete and copy
   CouchRest.extend(::RestAPI)
->>>>>>> 6811745a
   
   # The CouchRest module methods handle the basic JSON serialization 
   # and deserialization, as well as query parameters. The module also includes
